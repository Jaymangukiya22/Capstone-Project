import { useState, useEffect } from 'react'
import { Search, Grid, List, Menu, ChevronLeft } from 'lucide-react'
import { toast } from '@/lib/toast'
import { QuizOverviewPanel } from './QuizOverviewPanel'
import { Button } from '@/components/ui/button'
import { Input } from '@/components/ui/input'
import { Select, SelectContent, SelectItem, SelectTrigger, SelectValue } from '@/components/ui/select'
import { Badge } from '@/components/ui/badge'
import { Card, CardContent, CardDescription, CardHeader, CardTitle } from '@/components/ui/card'
import { Sheet, SheetContent, SheetHeader, SheetTitle, SheetTrigger } from '@/components/ui/sheet'
import { useQuizzes } from '@/hooks/useQuizzes'
import { useCategories } from '@/hooks/useCategories'
import { WEBSOCKET_URL } from '@/services/api';
import { friendMatchService } from '@/services/friendMatchService';
import { cn } from '@/lib/utils'

import type { Quiz } from '@/types/api'

interface StudentQuiz extends Quiz {
  categoryName?: string
}

export function StudentQuizContent() {
  const [selectedQuiz, setSelectedQuiz] = useState<StudentQuiz | null>(null)
  const [searchQuery, setSearchQuery] = useState('')
  const [selectedCategory, setSelectedCategory] = useState<string>('all')
  const [selectedDifficulty, setSelectedDifficulty] = useState<string>('all')
  const [viewMode, setViewMode] = useState<'grid' | 'list'>('grid')
  const [currentPage, setCurrentPage] = useState(1)
  const [isMobileMenuOpen, setIsMobileMenuOpen] = useState(false)
  const [showQuizDetails, setShowQuizDetails] = useState(false)
  const itemsPerPage = 12

  // Fetch quizzes and categories
  const { quizzes, loading: quizzesLoading } = useQuizzes()
  const { categories, loading: categoriesLoading } = useCategories({ autoFetch: true })

  const isLoading = quizzesLoading || categoriesLoading

  // Transform quizzes to include category names
  const enrichedQuizzes: StudentQuiz[] = (quizzes || []).map(quiz => {
    const category = categories.find(cat => cat.id === quiz.categoryId)
    return {
      ...quiz,
      categoryName: category?.name || 'Uncategorized'
    }
  })

  // Filter quizzes based on search and filters
  const filteredQuizzes = enrichedQuizzes.filter(quiz => {
    const matchesSearch = quiz.title.toLowerCase().includes(searchQuery.toLowerCase()) ||
                         quiz.description?.toLowerCase().includes(searchQuery.toLowerCase()) ||
                         quiz.categoryName?.toLowerCase().includes(searchQuery.toLowerCase())
    
    const matchesCategory = selectedCategory === 'all' || quiz.categoryId.toString() === selectedCategory
    const matchesDifficulty = selectedDifficulty === 'all' || quiz.difficulty === selectedDifficulty

    return matchesSearch && matchesCategory && matchesDifficulty
  })

  // Pagination
  const totalPages = Math.ceil(filteredQuizzes.length / itemsPerPage)
  const startIndex = (currentPage - 1) * itemsPerPage
  const paginatedQuizzes = filteredQuizzes.slice(startIndex, startIndex + itemsPerPage)

  // Set default quiz
  useEffect(() => {
    if (enrichedQuizzes.length > 0 && !selectedQuiz) {
      setSelectedQuiz(enrichedQuizzes[0])
    }
  }, [enrichedQuizzes, selectedQuiz])

  const handleQuizSelect = (quiz: StudentQuiz) => {
    setSelectedQuiz(quiz)
    // On mobile, show quiz details view
    if (window.innerWidth < 768) {
      setShowQuizDetails(true)
    }
  }

  const handleSearchChange = (value: string) => {
    setSearchQuery(value)
    setCurrentPage(1) // Reset to first page when searching
  }

  const handleCategoryChange = (value: string) => {
    setSelectedCategory(value)
    setCurrentPage(1)
  }

  const handleDifficultyChange = (value: string) => {
    setSelectedDifficulty(value)
    setCurrentPage(1)
  }

  const handlePlayQuiz = (quizId: string, mode: string, gameCode?: string) => {
    if (mode === 'play-with-friend') {
      // For friend matches, we don't navigate immediately
      // The PlayWithFriendModal will handle the navigation
      return
    }

    // Store quiz info in sessionStorage for the quiz flow
    const quizInfo = {
      quizId,
      mode,
      gameCode, // This will be matchId for solo mode, join code for multiplayer
      quizName: selectedQuiz?.title,
      startTime: Date.now()
    }
    sessionStorage.setItem('currentQuiz', JSON.stringify(quizInfo))
    
    const modeLabels = {
      'solo': 'Solo vs AI',
      '1v1': '1v1',
      'multiplayer': 'Multiplayer',
      'play-with-friend': 'Play with Friend'
    }
    
    toast({
      title: "Starting Quiz!",
      description: `Starting quiz "${selectedQuiz?.title}" in ${modeLabels[mode as keyof typeof modeLabels] || mode} mode`,
    })
    
    // Navigate to quiz countdown page
    window.location.pathname = '/quiz-countdown'
  }

  const handleCreateFriendGame = async (joinCode: string) => {
    console.log('🎮 handleCreateFriendGame called with code:', joinCode)
    if (!selectedQuiz) return

    try {
      // Get the actual match details from backend using the join code
      const match = await friendMatchService.findMatchByCode(joinCode)
      
      if (match) {
        // Store friend match info in sessionStorage with real matchId
        const friendMatchInfo = {
          matchId: match.id, // Real matchId from backend
          joinCode,
          websocketUrl: WEBSOCKET_URL,
          quizName: selectedQuiz.title,
          quizId: selectedQuiz.id,
          mode: 'create'
        }
        console.log('🎮 Setting CREATE mode in sessionStorage with real matchId:', friendMatchInfo)
        sessionStorage.setItem('friendMatch', JSON.stringify(friendMatchInfo))
        
        toast({
          title: "Friend Match Created!",
          description: `Share code ${joinCode} with your friend`,
        })
        
        // Navigate to friend match interface
        window.location.pathname = '/friend-match'
      } else {
        toast({
          title: "Error",
          description: "Failed to find match details. Please try again.",
          variant: "destructive"
        })
      }
    } catch (error) {
      console.error('Error getting match details:', error)
      toast({
        title: "Error", 
        description: "Failed to create match. Please try again.",
        variant: "destructive"
      })
    }
  }

  const handleJoinFriendGame = (joinCode: string) => {
    console.log('🎮 handleJoinFriendGame called with code:', joinCode)
    if (!selectedQuiz) return

    // Store friend match info in sessionStorage
    const friendMatchInfo = {
      joinCode,
      websocketUrl: WEBSOCKET_URL,
      quizName: selectedQuiz.title,
      quizId: selectedQuiz.id,
      mode: 'join'
    }
    console.log('🎮 Setting JOIN mode in sessionStorage:', friendMatchInfo)
    sessionStorage.setItem('friendMatch', JSON.stringify(friendMatchInfo))
    
    toast({
      title: "Joining Friend Match!",
      description: `Joining match with code ${joinCode}`,
    })
    
    // Navigate to friend match interface
    window.location.pathname = '/friend-match'
  }

  const getDifficultyVariant = (difficulty: string): "default" | "secondary" | "destructive" | "outline" => {
    switch (difficulty) {
      case 'EASY': return 'secondary'
      case 'MEDIUM': return 'default'
      case 'HARD': return 'destructive'
      default: return 'outline'
    }
  }

  if (isLoading) {
    return (
      <div className="flex items-center justify-center h-full">
        <div className="text-center">
          <div className="animate-spin rounded-full h-8 w-8 border-b-2 border-primary mx-auto mb-4"></div>
          <p className="text-muted-foreground">Loading quizzes...</p>
        </div>
      </div>
    )
  }

  return (
    <div className="flex flex-col lg:flex-row h-full">
<<<<<<< HEAD
      {/* Left Panel - Quiz List with Filters */}
      <div className="w-full lg:w-1/2 border-b lg:border-b-0 lg:border-r border-gray-200 dark:border-gray-700 flex flex-col">
        {/* Header with Search and Filters */}
        <div className="p-3 md:p-4 border-b border-gray-200 dark:border-gray-700">
          <div className="space-y-3 md:space-y-4">
=======
      {/* Mobile Header - Only visible on mobile */}
      <div className="lg:hidden flex items-center justify-between p-3 border-b bg-background sticky top-0 z-40">
        <h1 className="text-base font-semibold">Quiz Selection</h1>
        <Sheet open={isMobileMenuOpen} onOpenChange={setIsMobileMenuOpen}>
          <SheetTrigger asChild>
            <Button variant="outline" size="sm">
              <Menu className="h-4 w-4 mr-1" />
              Filters
            </Button>
          </SheetTrigger>
          <SheetContent side="right" className="w-[300px] sm:w-[400px]">
            <SheetHeader>
              <SheetTitle>Filters</SheetTitle>
            </SheetHeader>
            <div className="mt-6 space-y-4">
              {/* Mobile Filters */}
              <div>
                <label className="text-sm font-medium mb-2 block">Category</label>
                <Select value={selectedCategory} onValueChange={handleCategoryChange}>
                  <SelectTrigger className="w-full">
                    <SelectValue placeholder="All Categories" />
                  </SelectTrigger>
                  <SelectContent>
                    <SelectItem value="all">All Categories</SelectItem>
                    {categories.map(category => (
                      <SelectItem key={category.id} value={category.id.toString()}>
                        {category.name}
                      </SelectItem>
                    ))}
                  </SelectContent>
                </Select>
              </div>

              <div>
                <label className="text-sm font-medium mb-2 block">Difficulty</label>
                <Select value={selectedDifficulty} onValueChange={handleDifficultyChange}>
                  <SelectTrigger className="w-full">
                    <SelectValue placeholder="All Levels" />
                  </SelectTrigger>
                  <SelectContent>
                    <SelectItem value="all">All Levels</SelectItem>
                    <SelectItem value="EASY">Easy</SelectItem>
                    <SelectItem value="MEDIUM">Medium</SelectItem>
                    <SelectItem value="HARD">Hard</SelectItem>
                  </SelectContent>
                </Select>
              </div>

              <div>
                <label className="text-sm font-medium mb-2 block">View Mode</label>
                <Button
                  variant="outline"
                  className="w-full"
                  onClick={() => setViewMode(viewMode === 'grid' ? 'list' : 'grid')}
                >
                  {viewMode === 'grid' ? (
                    <><List className="h-4 w-4 mr-2" /> Switch to List View</>
                  ) : (
                    <><Grid className="h-4 w-4 mr-2" /> Switch to Grid View</>
                  )}
                </Button>
              </div>
            </div>
          </SheetContent>
        </Sheet>
      </div>

      {/* Mobile Quiz Details View - Full screen on mobile when quiz is selected */}
      {showQuizDetails && window.innerWidth < 768 && selectedQuiz && (
        <div className="fixed inset-0 z-50 bg-background lg:hidden">
          <div className="flex flex-col h-full">
            <div className="flex items-center gap-2 p-4 border-b">
              <Button
                variant="ghost"
                size="icon"
                onClick={() => setShowQuizDetails(false)}
              >
                <ChevronLeft className="h-5 w-5" />
              </Button>
              <h2 className="text-lg font-semibold flex-1">Quiz Details</h2>
            </div>
            <div className="flex-1 overflow-y-auto">
              <QuizOverviewPanel
                selectedQuiz={selectedQuiz ? {
                  id: selectedQuiz.id.toString(),
                  name: selectedQuiz.title,
                  description: selectedQuiz.description || '',
                  category: selectedQuiz.categoryName || 'Uncategorized',
                  subcategory: '',
                  difficulty: selectedQuiz.difficulty === 'EASY' ? 'easy' as const : 
                            selectedQuiz.difficulty === 'MEDIUM' ? 'intermediate' as const : 'hard' as const,
                  questionCounts: {
                    easy: 5,
                    intermediate: 5,
                    hard: 5,
                    total: 15
                  },
                  estimatedDuration: Math.floor((selectedQuiz.timeLimit || 30) / 60),
                  passingScore: 70,
                  timePerQuestion: 30,
                  maxPlayers: 4,
                  lastUpdated: new Date(),
                  isActive: true
                } : null}
                onPlayQuiz={handlePlayQuiz}
                onCreateFriendGame={handleCreateFriendGame}
                onJoinFriendGame={handleJoinFriendGame}
              />
            </div>
          </div>
        </div>
      )}

      {/* Left Panel - Quiz List with Filters */}
      <div className={cn(
        "w-full lg:w-1/2 xl:w-2/5 flex flex-col",
        "lg:border-r border-gray-200 dark:border-gray-700",
        showQuizDetails && window.innerWidth < 768 ? "hidden" : ""
      )}>
        {/* Mobile Search - Visible on mobile */}
        <div className="lg:hidden p-3 border-b">
          <div className="relative">
            <Search className="absolute left-3 top-1/2 transform -translate-y-1/2 text-gray-400 h-4 w-4" />
            <Input
              type="text"
              placeholder="Search quizzes..."
              value={searchQuery}
              onChange={(e) => setSearchQuery(e.target.value)}
              className="pl-9 h-9 text-sm"
            />
          </div>
        </div>

        {/* Desktop Search and Filters - Hidden on mobile */}
        <div className="hidden lg:block p-4 border-b border-gray-200 dark:border-gray-700">
          <div className="space-y-4">
>>>>>>> ce4d2cfd
            {/* Search */}
            <div className="relative">
              <Search className="absolute left-3 top-1/2 transform -translate-y-1/2 text-gray-400 h-4 w-4" />
              <Input
                placeholder="Search quizzes..."
                value={searchQuery}
                onChange={(e) => handleSearchChange(e.target.value)}
                className="pl-10"
              />
            </div>

<<<<<<< HEAD
            {/* Filters - Stack on mobile */}
            <div className="flex flex-col sm:flex-row gap-2">
=======
            {/* Desktop Filters */}
            <div className="flex flex-wrap gap-2">
>>>>>>> ce4d2cfd
              <Select value={selectedCategory} onValueChange={handleCategoryChange}>
                <SelectTrigger className="w-full sm:w-[180px]">
                  <SelectValue placeholder="All Categories" />
                </SelectTrigger>
                <SelectContent>
                  <SelectItem value="all">All Categories</SelectItem>
                  {categories.map(category => (
                    <SelectItem key={category.id} value={category.id.toString()}>
                      {category.name}
                    </SelectItem>
                  ))}
                </SelectContent>
              </Select>

              <Select value={selectedDifficulty} onValueChange={handleDifficultyChange}>
                <SelectTrigger className="w-full sm:w-[140px]">
                  <SelectValue placeholder="All Levels" />
                </SelectTrigger>
                <SelectContent>
                  <SelectItem value="all">All Levels</SelectItem>
                  <SelectItem value="EASY">Easy</SelectItem>
                  <SelectItem value="MEDIUM">Medium</SelectItem>
                  <SelectItem value="HARD">Hard</SelectItem>
                </SelectContent>
              </Select>

              <Button
                variant="outline"
                size="sm"
                onClick={() => setViewMode(viewMode === 'grid' ? 'list' : 'grid')}
                className="w-full sm:w-auto"
              >
                {viewMode === 'grid' ? <List className="h-4 w-4" /> : <Grid className="h-4 w-4" />}
                <span className="ml-2 sm:hidden">{viewMode === 'grid' ? 'List View' : 'Grid View'}</span>
              </Button>
            </div>

            {/* Results count */}
            <div className="text-sm text-gray-500">
              Showing {paginatedQuizzes.length} of {filteredQuizzes.length} quizzes
            </div>
          </div>
        </div>

        {/* Mobile Search - Visible only on mobile */}
        <div className="lg:hidden p-4 border-b">
          <div className="relative">
            <Search className="absolute left-3 top-1/2 transform -translate-y-1/2 text-gray-400 h-4 w-4" />
            <Input
              placeholder="Search quizzes..."
              value={searchQuery}
              onChange={(e) => handleSearchChange(e.target.value)}
              className="pl-10"
            />
          </div>
        </div>

        {/* Quiz List */}
<<<<<<< HEAD
        <div className="flex-1 overflow-y-auto p-3 md:p-4">
          {paginatedQuizzes.length === 0 ? (
            <div className="text-center py-8">
              <p className="text-gray-500">No quizzes found matching your criteria.</p>
            </div>
          ) : (
            <div className={viewMode === 'grid' ? 'grid grid-cols-1 sm:grid-cols-2 lg:grid-cols-1 xl:grid-cols-2 gap-3 md:gap-4' : 'space-y-3'}>
=======
        <div className="flex-1 overflow-y-auto p-3 lg:p-4">
          {filteredQuizzes.length === 0 ? (
            <div className="text-center py-8 lg:py-12">
              <p className="text-sm lg:text-base text-gray-500 dark:text-gray-400">No quizzes found matching your criteria.</p>
            </div>
          ) : (
            <div className={viewMode === 'grid' ? 'grid grid-cols-1 sm:grid-cols-2 gap-3 lg:gap-4' : 'space-y-3 lg:space-y-4'}>
>>>>>>> ce4d2cfd
              {paginatedQuizzes.map((quiz) => (
                <Card 
                  key={quiz.id}
                  className={cn(
                    "cursor-pointer transition-all hover:shadow-lg",
                    selectedQuiz?.id === quiz.id && "ring-2 ring-primary"
                  )}
                  onClick={() => handleQuizSelect(quiz)}
                >
<<<<<<< HEAD
                  <CardHeader className="pb-2">
                    <div className="flex items-start justify-between">
                      <CardTitle className="text-base md:text-lg line-clamp-2">{quiz.title}</CardTitle>
                      <Badge className={`${getDifficultyColor(quiz.difficulty)} flex-shrink-0 ml-2`}>
                        {quiz.difficulty}
                      </Badge>
                    </div>
                    <CardDescription className="text-xs md:text-sm">
                      {quiz.categoryName} • {quiz.timeLimit}s per question
                    </CardDescription>
                  </CardHeader>
                  {quiz.description && (
                    <CardContent className="pt-0">
                      <p className="text-xs md:text-sm text-gray-600 dark:text-gray-400 line-clamp-2">
                        {quiz.description}
                      </p>
                    </CardContent>
                  )}
=======
                  <CardHeader className="p-3 lg:p-6 pb-2 lg:pb-3">
                    <div className="flex items-start justify-between gap-2">
                      <CardTitle className="text-sm lg:text-lg line-clamp-2">{quiz.title}</CardTitle>
                      <Badge 
                        variant={getDifficultyVariant(quiz.difficulty)}
                        className="text-xs shrink-0"
                      >
                        {quiz.difficulty}
                      </Badge>
                    </div>
                    <CardDescription className="mt-1 text-xs lg:text-sm line-clamp-2">
                      {quiz.description || 'No description available'}
                    </CardDescription>
                  </CardHeader>
                  <CardContent className="p-3 lg:p-6 pt-2 lg:pt-0">
                    <div className="flex items-center justify-between text-xs lg:text-sm text-gray-500">
                      <span className="truncate">{quiz.categoryName || 'Uncategorized'}</span>
                      <span className="shrink-0">{quiz.timeLimit ? `${quiz.timeLimit} min` : 'No limit'}</span>
                    </div>
                  </CardContent>
>>>>>>> ce4d2cfd
                </Card>
              ))}
            </div>
          )}
        </div>
        {/* Pagination */}
        {totalPages > 1 && (
<<<<<<< HEAD
          <div className="p-3 md:p-4 border-t border-gray-200 dark:border-gray-700">
            <div className="flex items-center justify-between">
=======
          <div className="p-4 border-t border-gray-200 dark:border-gray-700">
            <div className="flex items-center justify-between gap-2">
>>>>>>> ce4d2cfd
              <Button
                variant="outline"
                size="sm"
                onClick={() => setCurrentPage(Math.max(1, currentPage - 1))}
                disabled={currentPage === 1}
                className="text-xs sm:text-sm"
              >
                <span className="hidden sm:inline">Previous</span>
                <ChevronLeft className="h-4 w-4 sm:hidden" />
              </Button>
              <span className="text-xs sm:text-sm text-gray-500">
                Page {currentPage} of {totalPages}
              </span>
              <Button
                variant="outline"
                size="sm"
                onClick={() => setCurrentPage(Math.min(totalPages, currentPage + 1))}
                disabled={currentPage === totalPages}
                className="text-xs sm:text-sm"
              >
                <span className="hidden sm:inline">Next</span>
                <ChevronLeft className="h-4 w-4 rotate-180 sm:hidden" />
              </Button>
            </div>
          </div>
        )}
      </div>
      
<<<<<<< HEAD
      {/* Right Panel - Quiz Overview */}
      <div className="w-full lg:w-1/2 min-h-0 flex-1">
=======
      {/* Right Panel - Quiz Overview - Hidden on mobile, visible on desktop */}
      <div className="hidden lg:block lg:flex-1">
>>>>>>> ce4d2cfd
        <QuizOverviewPanel
          selectedQuiz={selectedQuiz ? {
            id: selectedQuiz.id.toString(),
            name: selectedQuiz.title,
            description: selectedQuiz.description || '',
            category: selectedQuiz.categoryName || 'Uncategorized',
            subcategory: '',
            difficulty: selectedQuiz.difficulty === 'EASY' ? 'easy' as const : 
                      selectedQuiz.difficulty === 'MEDIUM' ? 'intermediate' as const : 'hard' as const,
            questionCounts: {
              easy: 5,
              intermediate: 5,
              hard: 5,
              total: 15
            },
            estimatedDuration: Math.floor((selectedQuiz.timeLimit || 30) / 60),
            passingScore: 70,
            timePerQuestion: 30,
            maxPlayers: 4,
            lastUpdated: new Date(),
            isActive: true
          } : null}
          onPlayQuiz={handlePlayQuiz}
          onCreateFriendGame={handleCreateFriendGame}
          onJoinFriendGame={handleJoinFriendGame}
        />
      </div>
    </div>
  )
}<|MERGE_RESOLUTION|>--- conflicted
+++ resolved
@@ -217,13 +217,6 @@
 
   return (
     <div className="flex flex-col lg:flex-row h-full">
-<<<<<<< HEAD
-      {/* Left Panel - Quiz List with Filters */}
-      <div className="w-full lg:w-1/2 border-b lg:border-b-0 lg:border-r border-gray-200 dark:border-gray-700 flex flex-col">
-        {/* Header with Search and Filters */}
-        <div className="p-3 md:p-4 border-b border-gray-200 dark:border-gray-700">
-          <div className="space-y-3 md:space-y-4">
-=======
       {/* Mobile Header - Only visible on mobile */}
       <div className="lg:hidden flex items-center justify-between p-3 border-b bg-background sticky top-0 z-40">
         <h1 className="text-base font-semibold">Quiz Selection</h1>
@@ -360,7 +353,6 @@
         {/* Desktop Search and Filters - Hidden on mobile */}
         <div className="hidden lg:block p-4 border-b border-gray-200 dark:border-gray-700">
           <div className="space-y-4">
->>>>>>> ce4d2cfd
             {/* Search */}
             <div className="relative">
               <Search className="absolute left-3 top-1/2 transform -translate-y-1/2 text-gray-400 h-4 w-4" />
@@ -372,13 +364,8 @@
               />
             </div>
 
-<<<<<<< HEAD
-            {/* Filters - Stack on mobile */}
-            <div className="flex flex-col sm:flex-row gap-2">
-=======
             {/* Desktop Filters */}
             <div className="flex flex-wrap gap-2">
->>>>>>> ce4d2cfd
               <Select value={selectedCategory} onValueChange={handleCategoryChange}>
                 <SelectTrigger className="w-full sm:w-[180px]">
                   <SelectValue placeholder="All Categories" />
@@ -437,15 +424,6 @@
         </div>
 
         {/* Quiz List */}
-<<<<<<< HEAD
-        <div className="flex-1 overflow-y-auto p-3 md:p-4">
-          {paginatedQuizzes.length === 0 ? (
-            <div className="text-center py-8">
-              <p className="text-gray-500">No quizzes found matching your criteria.</p>
-            </div>
-          ) : (
-            <div className={viewMode === 'grid' ? 'grid grid-cols-1 sm:grid-cols-2 lg:grid-cols-1 xl:grid-cols-2 gap-3 md:gap-4' : 'space-y-3'}>
-=======
         <div className="flex-1 overflow-y-auto p-3 lg:p-4">
           {filteredQuizzes.length === 0 ? (
             <div className="text-center py-8 lg:py-12">
@@ -453,7 +431,6 @@
             </div>
           ) : (
             <div className={viewMode === 'grid' ? 'grid grid-cols-1 sm:grid-cols-2 gap-3 lg:gap-4' : 'space-y-3 lg:space-y-4'}>
->>>>>>> ce4d2cfd
               {paginatedQuizzes.map((quiz) => (
                 <Card 
                   key={quiz.id}
@@ -463,26 +440,6 @@
                   )}
                   onClick={() => handleQuizSelect(quiz)}
                 >
-<<<<<<< HEAD
-                  <CardHeader className="pb-2">
-                    <div className="flex items-start justify-between">
-                      <CardTitle className="text-base md:text-lg line-clamp-2">{quiz.title}</CardTitle>
-                      <Badge className={`${getDifficultyColor(quiz.difficulty)} flex-shrink-0 ml-2`}>
-                        {quiz.difficulty}
-                      </Badge>
-                    </div>
-                    <CardDescription className="text-xs md:text-sm">
-                      {quiz.categoryName} • {quiz.timeLimit}s per question
-                    </CardDescription>
-                  </CardHeader>
-                  {quiz.description && (
-                    <CardContent className="pt-0">
-                      <p className="text-xs md:text-sm text-gray-600 dark:text-gray-400 line-clamp-2">
-                        {quiz.description}
-                      </p>
-                    </CardContent>
-                  )}
-=======
                   <CardHeader className="p-3 lg:p-6 pb-2 lg:pb-3">
                     <div className="flex items-start justify-between gap-2">
                       <CardTitle className="text-sm lg:text-lg line-clamp-2">{quiz.title}</CardTitle>
@@ -503,7 +460,6 @@
                       <span className="shrink-0">{quiz.timeLimit ? `${quiz.timeLimit} min` : 'No limit'}</span>
                     </div>
                   </CardContent>
->>>>>>> ce4d2cfd
                 </Card>
               ))}
             </div>
@@ -511,13 +467,8 @@
         </div>
         {/* Pagination */}
         {totalPages > 1 && (
-<<<<<<< HEAD
-          <div className="p-3 md:p-4 border-t border-gray-200 dark:border-gray-700">
-            <div className="flex items-center justify-between">
-=======
           <div className="p-4 border-t border-gray-200 dark:border-gray-700">
             <div className="flex items-center justify-between gap-2">
->>>>>>> ce4d2cfd
               <Button
                 variant="outline"
                 size="sm"
@@ -546,13 +497,8 @@
         )}
       </div>
       
-<<<<<<< HEAD
-      {/* Right Panel - Quiz Overview */}
-      <div className="w-full lg:w-1/2 min-h-0 flex-1">
-=======
       {/* Right Panel - Quiz Overview - Hidden on mobile, visible on desktop */}
       <div className="hidden lg:block lg:flex-1">
->>>>>>> ce4d2cfd
         <QuizOverviewPanel
           selectedQuiz={selectedQuiz ? {
             id: selectedQuiz.id.toString(),
