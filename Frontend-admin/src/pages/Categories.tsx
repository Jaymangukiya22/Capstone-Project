--- conflicted
+++ resolved
@@ -1,27 +1,3 @@
-<<<<<<< HEAD
-import { useState, useEffect } from "react"
-import { Plus, Search, FolderTree } from "lucide-react"
-import { Button } from "@/components/ui/button"
-import { Input } from "@/components/ui/input"
-import {
-  Breadcrumb,
-  BreadcrumbItem,
-  BreadcrumbLink,
-  BreadcrumbList,
-  BreadcrumbPage,
-  BreadcrumbSeparator,
-} from "@/components/ui/breadcrumb"
-import { StatsCards } from "@/components/categories/StatsCards"
-import { CategoryTree } from "@/components/categories/CategoryTree"
-import { DetailPanel } from "@/components/categories/DetailPanel"
-import { AddCategoryModal } from "@/components/categories/modals/AddCategoryModal"
-import { AddSubcategoryModal } from "@/components/categories/modals/AddSubcategoryModal"
-import { AddQuizModal } from "@/components/categories/modals/AddQuizModal"
-import { categoryService, quizService } from "@/services"
-import type { CreateCategoryDto, CreateQuizDto } from "@/types/api"
-import type { Category, Subcategory, Quiz, QuizMode } from "@/types"
-
-=======
 import { useState } from 'react'
 import { Plus, Search, FolderTree} from 'lucide-react'
 import { Button } from '@/components/ui/button'
@@ -36,14 +12,11 @@
 import { StatsCards } from '@/components/categories/StatsCards'
 import { DetailPanel } from '@/components/categories/DetailPanel'
 import { Breadcrumb, BreadcrumbItem, BreadcrumbLink, BreadcrumbList, BreadcrumbSeparator, BreadcrumbPage  } from '@/components/ui/breadcrumb'
->>>>>>> 0f75c26c
 export function Categories() {
-  const [categories, setCategories] = useState<Category[]>([])
-  const [stats, setStats] = useState({ totalCategories: 0, totalSubcategories: 0, totalQuizzes: 0, recentlyAdded: 0 })
+  const [categories, setCategories] = useState<Category[]>(mockCategories)
+  const [stats, setStats] = useState(mockStats)
   const [searchQuery, setSearchQuery] = useState("")
   const [selectedItem, setSelectedItem] = useState<{ type: 'category' | 'subcategory' | 'quiz'; id: string } | null>(null)
-  const [loading, setLoading] = useState(true)
-  const [error, setError] = useState<string | null>(null)
   
   // Modal states
   const [showAddCategoryModal, setShowAddCategoryModal] = useState(false)
@@ -51,153 +24,39 @@
   const [showAddQuizModal, setShowAddQuizModal] = useState(false)
   const [selectedSubcategoryForQuiz, setSelectedSubcategoryForQuiz] = useState<string>("")
 
-  // Load categories from API
-  useEffect(() => {
-    loadCategories()
-  }, [])
-
-  const loadCategories = async () => {
-    try {
-      setLoading(true)
-      setError(null)
-      
-      const apiCategories = await categoryService.getAllCategories()
-      
-      // Transform API categories to match frontend format
-      const transformedCategories: Category[] = apiCategories.map((apiCategory: any) => ({
-        id: apiCategory.id.toString(),
-        name: apiCategory.name,
-        description: apiCategory.description || undefined,
-        subcategories: apiCategory.children?.map((child: any) => ({
-          id: child.id.toString(),
-          name: child.name,
-          description: child.description || undefined,
-          categoryId: apiCategory.id.toString(),
-          quizzes: [], // Will be loaded separately if needed
-          createdAt: new Date(child.createdAt),
-          updatedAt: new Date(child.updatedAt)
-        })) || [],
-        createdAt: new Date(apiCategory.createdAt),
-        updatedAt: new Date(apiCategory.updatedAt)
-      }))
-      
-      setCategories(transformedCategories)
-      
-      // Calculate stats
-      const totalCategories = transformedCategories.length
-      const totalSubcategories = transformedCategories.reduce((sum, cat) => sum + cat.subcategories.length, 0)
-      const totalQuizzes = 0 // Will be calculated when quizzes are loaded
-      
-      setStats({
-        totalCategories,
-        totalSubcategories,
-        totalQuizzes,
-        recentlyAdded: 0
-      })
-      
-    } catch (err) {
-      console.error('Failed to load categories:', err)
-      setError('Failed to load categories. Please try again.')
-    } finally {
-      setLoading(false)
-    }
-  }
-
   const handleSelectItem = (type: 'category' | 'subcategory' | 'quiz', id: string) => {
     setSelectedItem({ type, id })
   }
 
   const handleAddCategory = async (name: string, description?: string, parentId?: string) => {
-    try {
-      const categoryData: CreateCategoryDto = {
+    const newCategory: Category = {
+      id: Date.now().toString(),
+      name,
+      description,
+      subcategories: [],
+      createdAt: new Date(),
+      updatedAt: new Date(),
+    }
+    
+    if (parentId) {
+      // If parentId is provided, add as subcategory
+      const newSubcategory: Subcategory = {
+        id: Date.now().toString(),
         name,
-        parentId: parentId ? parseInt(parentId) : undefined
-      }
-      
-      const newApiCategory = await categoryService.createCategory(categoryData)
-      
-      if (parentId) {
-        // Adding as subcategory
-        const newSubcategory: Subcategory = {
-          id: newApiCategory.id.toString(),
-          name: newApiCategory.name,
-          description: undefined,
-          categoryId: parentId,
-          quizzes: [],
-          createdAt: new Date(newApiCategory.createdAt),
-          updatedAt: new Date(newApiCategory.updatedAt),
-        }
-        
-        setCategories(prev => prev.map(category => 
-          category.id === parentId 
-            ? { ...category, subcategories: [...category.subcategories, newSubcategory] }
-            : category
-        ))
-        setStats(prev => ({ ...prev, totalSubcategories: prev.totalSubcategories + 1, recentlyAdded: prev.recentlyAdded + 1 }))
-      } else {
-        // Adding as main category
-        const newCategory: Category = {
-          id: newApiCategory.id.toString(),
-          name: newApiCategory.name,
-          description: undefined,
-          subcategories: [],
-          createdAt: new Date(newApiCategory.createdAt),
-          updatedAt: new Date(newApiCategory.updatedAt),
-        }
-        
-        setCategories(prev => [...prev, newCategory])
-        setStats(prev => ({ ...prev, totalCategories: prev.totalCategories + 1, recentlyAdded: prev.recentlyAdded + 1 }))
-      }
-      
-      console.log('Category created successfully:', newApiCategory)
-    } catch (err) {
-      console.error('Failed to create category:', err)
-      setError('Failed to create category. Please try again.')
-    }
-  }
-
-  const handleAddSubcategory = async (name: string, categoryId: string, description?: string) => {
-    try {
-      const categoryData: CreateCategoryDto = {
-        name,
-<<<<<<< HEAD
-        parentId: parseInt(categoryId)
-=======
         description,
         categoryId: parentId,
         subcategories: [],
         quizzes: [],
         createdAt: new Date(),
         updatedAt: new Date(),
->>>>>>> 0f75c26c
       }
       
-      const newApiCategory = await categoryService.createCategory(categoryData)
-      
-      const newSubcategory: Subcategory = {
-        id: newApiCategory.id.toString(),
-        name: newApiCategory.name,
-        description: undefined,
-        categoryId,
-        quizzes: [],
-        createdAt: new Date(newApiCategory.createdAt),
-        updatedAt: new Date(newApiCategory.updatedAt),
-      }
-
       setCategories(prev => prev.map(category => 
-        category.id === categoryId 
+        category.id === parentId 
           ? { ...category, subcategories: [...category.subcategories, newSubcategory] }
           : category
       ))
       setStats(prev => ({ ...prev, totalSubcategories: prev.totalSubcategories + 1, recentlyAdded: prev.recentlyAdded + 1 }))
-<<<<<<< HEAD
-      
-      console.log('Subcategory created successfully:', newApiCategory)
-    } catch (err) {
-      console.error('Failed to create subcategory:', err)
-      setError('Failed to create subcategory. Please try again.')
-    }
-=======
     } else {
       // Add as main category
       setCategories(prev => [...prev, newCategory])
@@ -232,78 +91,46 @@
     }
     
     await saveSubcategory(newSubcategory, parentId, parentType)
->>>>>>> 0f75c26c
   }
 
   const handleAddQuiz = async (name: string, mode: QuizMode, subcategoryId: string, description?: string) => {
-    try {
-      const quizData: CreateQuizDto = {
-        title: name,
-        description: description || undefined,
-        categoryId: parseInt(subcategoryId),
-        difficulty: 'MEDIUM' as const, // Default difficulty
-        timeLimit: 30 // Default time limit
-      }
-      
-      const newApiQuiz = await quizService.createQuiz(quizData)
-      
-      const newQuiz: Quiz = {
-        id: newApiQuiz.id.toString(),
-        name: newApiQuiz.title,
-        description: newApiQuiz.description || undefined,
-        mode,
-        subcategoryId,
-        createdAt: new Date(newApiQuiz.createdAt),
-        updatedAt: new Date(newApiQuiz.updatedAt),
-      }
-
-      setCategories(prev => prev.map(category => ({
-        ...category,
-        subcategories: category.subcategories.map(subcategory =>
-          subcategory.id === subcategoryId
-            ? { ...subcategory, quizzes: [...subcategory.quizzes, newQuiz] }
-            : subcategory
-        )
-      })))
-      setStats(prev => ({ ...prev, totalQuizzes: prev.totalQuizzes + 1, recentlyAdded: prev.recentlyAdded + 1 }))
-      
-      console.log('Quiz created successfully:', newApiQuiz)
-    } catch (err) {
-      console.error('Failed to create quiz:', err)
-      setError('Failed to create quiz. Please try again.')
-    }
-  }
-
-  const handleDeleteCategory = async (categoryId: string) => {
-    try {
-      await categoryService.deleteCategory(parseInt(categoryId))
-      setCategories(prev => prev.filter(category => category.id !== categoryId))
-      setStats(prev => ({ ...prev, totalCategories: prev.totalCategories - 1 }))
-      if (selectedItem?.type === 'category' && selectedItem.id === categoryId) {
-        setSelectedItem(null)
-      }
-      console.log('Category deleted successfully')
-    } catch (err) {
-      console.error('Failed to delete category:', err)
-      setError('Failed to delete category. Please try again.')
-    }
-  }
-
-  const handleDeleteSubcategory = async (subcategoryId: string) => {
-    try {
-      await categoryService.deleteCategory(parseInt(subcategoryId))
-      setCategories(prev => prev.map(category => ({
-        ...category,
-        subcategories: category.subcategories.filter(sub => sub.id !== subcategoryId)
-      })))
-      setStats(prev => ({ ...prev, totalSubcategories: prev.totalSubcategories - 1 }))
-      if (selectedItem?.type === 'subcategory' && selectedItem.id === subcategoryId) {
-        setSelectedItem(null)
-      }
-      console.log('Subcategory deleted successfully')
-    } catch (err) {
-      console.error('Failed to delete subcategory:', err)
-      setError('Failed to delete subcategory. Please try again.')
+    const newQuiz: Quiz = {
+      id: Date.now().toString(),
+      name,
+      description,
+      mode,
+      subcategoryId,
+      createdAt: new Date(),
+      updatedAt: new Date(),
+    }
+
+    setCategories(prev => prev.map(category => ({
+      ...category,
+      subcategories: category.subcategories.map(subcategory =>
+        subcategory.id === subcategoryId
+          ? { ...subcategory, quizzes: [...subcategory.quizzes, newQuiz] }
+          : subcategory
+      )
+    })))
+    setStats(prev => ({ ...prev, totalQuizzes: prev.totalQuizzes + 1, recentlyAdded: prev.recentlyAdded + 1 }))
+  }
+
+  const handleDeleteCategory = (categoryId: string) => {
+    setCategories(prev => prev.filter(category => category.id !== categoryId))
+    setStats(prev => ({ ...prev, totalCategories: prev.totalCategories - 1 }))
+    if (selectedItem?.type === 'category' && selectedItem.id === categoryId) {
+      setSelectedItem(null)
+    }
+  }
+
+  const handleDeleteSubcategory = (subcategoryId: string) => {
+    setCategories(prev => prev.map(category => ({
+      ...category,
+      subcategories: category.subcategories.filter(sub => sub.id !== subcategoryId)
+    })))
+    setStats(prev => ({ ...prev, totalSubcategories: prev.totalSubcategories - 1 }))
+    if (selectedItem?.type === 'subcategory' && selectedItem.id === subcategoryId) {
+      setSelectedItem(null)
     }
   }
 
@@ -317,24 +144,17 @@
     }
   }
 
-  const handleDeleteQuiz = async (quizId: string) => {
-    try {
-      await quizService.deleteQuiz(parseInt(quizId))
-      setCategories(prev => prev.map(category => ({
-        ...category,
-        subcategories: category.subcategories.map(subcategory => ({
-          ...subcategory,
-          quizzes: subcategory.quizzes.filter(quiz => quiz.id !== quizId)
-        }))
-      })))
-      setStats(prev => ({ ...prev, totalQuizzes: prev.totalQuizzes - 1 }))
-      if (selectedItem?.type === 'quiz' && selectedItem.id === quizId) {
-        setSelectedItem(null)
-      }
-      console.log('Quiz deleted successfully')
-    } catch (err) {
-      console.error('Failed to delete quiz:', err)
-      setError('Failed to delete quiz. Please try again.')
+  const handleDeleteQuiz = (quizId: string) => {
+    setCategories(prev => prev.map(category => ({
+      ...category,
+      subcategories: category.subcategories.map(subcategory => ({
+        ...subcategory,
+        quizzes: subcategory.quizzes.filter(quiz => quiz.id !== quizId)
+      }))
+    })))
+    setStats(prev => ({ ...prev, totalQuizzes: prev.totalQuizzes - 1 }))
+    if (selectedItem?.type === 'quiz' && selectedItem.id === quizId) {
+      setSelectedItem(null)
     }
   }
 
@@ -364,34 +184,8 @@
     )
   )
 
-  if (loading) {
-    return (
-      <div className="flex items-center justify-center min-h-[400px]">
-        <div className="text-center">
-          <div className="animate-spin rounded-full h-8 w-8 border-b-2 border-blue-600 mx-auto mb-4"></div>
-          <p className="text-gray-600 dark:text-gray-400">Loading categories...</p>
-        </div>
-      </div>
-    )
-  }
-
   return (
     <div className="space-y-6">
-      {error && (
-        <div className="bg-red-50 dark:bg-red-900/20 border border-red-200 dark:border-red-800 rounded-lg p-4">
-          <div className="flex items-center">
-            <div className="text-red-600 dark:text-red-400 text-sm">
-              {error}
-            </div>
-            <button 
-              onClick={() => setError(null)}
-              className="ml-auto text-red-600 dark:text-red-400 hover:text-red-800 dark:hover:text-red-200"
-            >
-              ×
-            </button>
-          </div>
-        </div>
-      )}
       {/* Breadcrumbs */}
       <Breadcrumb>
         <BreadcrumbList>
