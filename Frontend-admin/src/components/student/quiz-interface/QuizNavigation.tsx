import React from 'react';
import { Button } from '@/components/ui/button';
import { Check, ChevronRight } from 'lucide-react';

interface QuizNavigationProps {
  currentQuestion: number;
  totalQuestions: number;
  hasAnswer: boolean;
  onNext: () => void;
  onSubmit: () => void;
  isSubmitting?: boolean;
}

const QuizNavigation: React.FC<QuizNavigationProps> = ({
  currentQuestion,
  totalQuestions,
  hasAnswer: _hasAnswer, // Acknowledge but don't use for now
  onNext,
  onSubmit,
  isSubmitting = false
}) => {
  const isLastQuestion = currentQuestion === totalQuestions;

  return (
<<<<<<< HEAD
    <div className="bg-card rounded-lg shadow-sm border p-1.5 sm:p-2 md:p-3">
      {/* Mobile-first layout - Ultra compact for iPhone */}
      <div className="flex flex-col gap-1.5 sm:gap-2">
        {/* Top row: Question counter and button */}
        <div className="flex items-center justify-between">
          <div className="flex items-center space-x-2 text-sm text-muted-foreground">
            <span className="hidden sm:inline">Question</span>
=======
    <div className="bg-card rounded-lg shadow-sm border p-4 sm:p-6">
      <div className="flex flex-col gap-3 sm:gap-4">
        {/* Question Progress - Mobile First */}
        <div className="flex items-center justify-between sm:justify-start sm:gap-4">
          <div className="flex items-center space-x-1 sm:space-x-2 text-xs sm:text-sm text-muted-foreground">
            <span>Question</span>
>>>>>>> ce4d2cfd
            <span className="font-semibold text-foreground text-base sm:text-lg">
              {currentQuestion}
            </span>
            <span>of</span>
            <span className="font-semibold text-foreground text-base sm:text-lg">
              {totalQuestions}
            </span>
          </div>
<<<<<<< HEAD

          {/* Action Button - Prominent on mobile */}
          {isLastQuestion ? (
            <Button
              onClick={onSubmit}
              disabled={isSubmitting}
              className="min-w-[120px] sm:min-w-[140px] bg-green-600 hover:bg-green-700 text-sm sm:text-base"
              size="sm"
            >
              {isSubmitting ? (
                <>
                  <div className="animate-spin rounded-full h-3 w-3 sm:h-4 sm:w-4 border-b-2 border-white mr-2"></div>
                  <span className="hidden sm:inline">Submitting...</span>
                  <span className="sm:hidden">Submit</span>
                </>
              ) : (
                <>
                  <Check className="h-3 w-3 sm:h-4 sm:w-4 mr-1 sm:mr-2" />
                  <span className="hidden sm:inline">Submit Quiz</span>
                  <span className="sm:hidden">Submit</span>
                </>
              )}
            </Button>
          ) : (
            <Button
              onClick={onNext}
              className="min-w-[120px] sm:min-w-[140px] text-sm sm:text-base"
              size="sm"
            >
              <span className="hidden sm:inline">Next Question</span>
              <span className="sm:hidden">Next</span>
              <ChevronRight className="h-3 w-3 sm:h-4 sm:w-4 ml-1 sm:ml-2" />
            </Button>
          )}
        </div>

        {/* Bottom row: Instructions - Ultra compact on mobile */}
        <div className="text-center border-t border-border pt-1">
          <p className="text-xs text-muted-foreground">
            <span className="hidden md:inline">Questions advance automatically after 30 seconds. You can also click Next to continue.</span>
            <span className="md:hidden">Auto-advance in 30s</span>
          </p>
=======
          
          {/* Auto-advance info - Hidden on mobile to save space */}
          <div className="hidden sm:block text-center flex-1">
            <p className="text-xs sm:text-sm text-muted-foreground">
              Auto-advances after 30 seconds
            </p>
          </div>
        </div>

        {/* Navigation Button - Full width on mobile */}
        <div className="flex justify-end">
          {isLastQuestion ? (
            <Button
              onClick={onSubmit}
              disabled={isSubmitting}
              className="w-full sm:w-auto sm:min-w-[140px] bg-green-600 hover:bg-green-700"
            >
              {isSubmitting ? (
                <>
                  <div className="animate-spin rounded-full h-4 w-4 border-b-2 border-white mr-2"></div>
                  Submitting...
                </>
              ) : (
                <>
                  <Check className="h-4 w-4 mr-2" />
                  Submit Quiz
                </>
              )}
            </Button>
          ) : (
            <Button
              onClick={onNext}
              className="w-full sm:w-auto sm:min-w-[140px]"
            >
              Next Question
              <ChevronRight className="h-4 w-4 ml-2" />
            </Button>
          )}
>>>>>>> ce4d2cfd
        </div>
      </div>
    </div>
  );
};

export default QuizNavigation;<|MERGE_RESOLUTION|>--- conflicted
+++ resolved
@@ -22,22 +22,12 @@
   const isLastQuestion = currentQuestion === totalQuestions;
 
   return (
-<<<<<<< HEAD
-    <div className="bg-card rounded-lg shadow-sm border p-1.5 sm:p-2 md:p-3">
-      {/* Mobile-first layout - Ultra compact for iPhone */}
-      <div className="flex flex-col gap-1.5 sm:gap-2">
-        {/* Top row: Question counter and button */}
-        <div className="flex items-center justify-between">
-          <div className="flex items-center space-x-2 text-sm text-muted-foreground">
-            <span className="hidden sm:inline">Question</span>
-=======
     <div className="bg-card rounded-lg shadow-sm border p-4 sm:p-6">
       <div className="flex flex-col gap-3 sm:gap-4">
         {/* Question Progress - Mobile First */}
         <div className="flex items-center justify-between sm:justify-start sm:gap-4">
           <div className="flex items-center space-x-1 sm:space-x-2 text-xs sm:text-sm text-muted-foreground">
             <span>Question</span>
->>>>>>> ce4d2cfd
             <span className="font-semibold text-foreground text-base sm:text-lg">
               {currentQuestion}
             </span>
@@ -46,50 +36,6 @@
               {totalQuestions}
             </span>
           </div>
-<<<<<<< HEAD
-
-          {/* Action Button - Prominent on mobile */}
-          {isLastQuestion ? (
-            <Button
-              onClick={onSubmit}
-              disabled={isSubmitting}
-              className="min-w-[120px] sm:min-w-[140px] bg-green-600 hover:bg-green-700 text-sm sm:text-base"
-              size="sm"
-            >
-              {isSubmitting ? (
-                <>
-                  <div className="animate-spin rounded-full h-3 w-3 sm:h-4 sm:w-4 border-b-2 border-white mr-2"></div>
-                  <span className="hidden sm:inline">Submitting...</span>
-                  <span className="sm:hidden">Submit</span>
-                </>
-              ) : (
-                <>
-                  <Check className="h-3 w-3 sm:h-4 sm:w-4 mr-1 sm:mr-2" />
-                  <span className="hidden sm:inline">Submit Quiz</span>
-                  <span className="sm:hidden">Submit</span>
-                </>
-              )}
-            </Button>
-          ) : (
-            <Button
-              onClick={onNext}
-              className="min-w-[120px] sm:min-w-[140px] text-sm sm:text-base"
-              size="sm"
-            >
-              <span className="hidden sm:inline">Next Question</span>
-              <span className="sm:hidden">Next</span>
-              <ChevronRight className="h-3 w-3 sm:h-4 sm:w-4 ml-1 sm:ml-2" />
-            </Button>
-          )}
-        </div>
-
-        {/* Bottom row: Instructions - Ultra compact on mobile */}
-        <div className="text-center border-t border-border pt-1">
-          <p className="text-xs text-muted-foreground">
-            <span className="hidden md:inline">Questions advance automatically after 30 seconds. You can also click Next to continue.</span>
-            <span className="md:hidden">Auto-advance in 30s</span>
-          </p>
-=======
           
           {/* Auto-advance info - Hidden on mobile to save space */}
           <div className="hidden sm:block text-center flex-1">
@@ -128,7 +74,6 @@
               <ChevronRight className="h-4 w-4 ml-2" />
             </Button>
           )}
->>>>>>> ce4d2cfd
         </div>
       </div>
     </div>
