--- conflicted
+++ resolved
@@ -308,11 +308,6 @@
     : undefined;
 
   return (
-<<<<<<< HEAD
-    <div className="min-h-screen bg-background flex flex-col overflow-hidden">
-      {/* Full-screen quiz mode indicator - hidden on mobile */}
-      <div className="absolute top-2 right-2 z-50 hidden md:block">
-=======
     <div className="min-h-screen bg-background relative">
       {/* Mobile Header with Menu Button - Only on mobile */}
       <div className="lg:hidden flex items-center justify-between p-4 border-b bg-background sticky top-0 z-40">
@@ -346,22 +341,14 @@
 
       {/* Full-screen quiz mode indicator - Desktop only */}
       <div className="hidden lg:block absolute top-4 right-4 z-50">
->>>>>>> ce4d2cfd
         <div className="bg-primary/10 text-primary text-xs px-3 py-1 rounded-full border border-primary/20">
           Quiz Mode
         </div>
       </div>
 
-<<<<<<< HEAD
-      {/* Mobile-optimized layout */}
-      <div className="flex-1 flex flex-col h-screen">
-        {/* Compact Quiz Header - Fixed height */}
-        <div className="flex-shrink-0 px-3 py-2 sm:px-4 sm:py-3 md:px-6 md:py-4 border-b border-border">
-=======
       <div className="container mx-auto px-4 py-4 md:py-6 max-w-7xl">
         {/* Quiz Header - Responsive */}
         <div className="mb-4 md:mb-6">
->>>>>>> ce4d2cfd
           <QuizHeader
             currentQuestion={currentQuestion}
             totalQuestions={questions.length}
@@ -372,18 +359,10 @@
           />
         </div>
 
-<<<<<<< HEAD
-        {/* Main content area - Flexible height */}
-        <div className="flex-1 flex flex-col lg:flex-row min-h-0">
-          {/* Quiz Sidebar - hidden on mobile and tablet */}
-          <div className="hidden xl:block xl:w-80 2xl:w-96 flex-shrink-0 border-r border-border">
-            <div className="h-full overflow-y-auto p-4">
-=======
         <div className="grid grid-cols-1 lg:grid-cols-4 gap-4 lg:gap-6">
           {/* Desktop Sidebar - Hidden on mobile */}
           <div className="hidden lg:block lg:col-span-1">
             <div className="sticky top-24">
->>>>>>> ce4d2cfd
               <QuizSidebar
                 questions={questions.map(q => ({
                   id: q.id,
@@ -397,27 +376,6 @@
             </div>
           </div>
 
-<<<<<<< HEAD
-          {/* Main Quiz Content - Flexible layout */}
-          <div className="flex-1 flex flex-col min-h-0">
-            {/* Question Card - Takes available space, scrollable if needed */}
-            <div className="flex-1 px-3 py-2 sm:px-4 sm:py-3 md:px-6 md:py-4 overflow-y-auto">
-              {currentQuestionFormatted && (
-                <QuestionCard
-                  question={currentQuestionFormatted}
-                  selectedAnswer={currentAnswer}
-                  onAnswerSelect={handleAnswerSelect}
-                  questionNumber={currentQuestion}
-                  totalQuestions={questions.length}
-                />
-              )}
-            </div>
-
-            {/* Navigation - Fixed at bottom with ultra-compact padding for iPhone */}
-            <div className="flex-shrink-0 px-3 py-1 sm:px-4 sm:py-2 md:px-6 md:py-3 border-t border-border bg-background/95 backdrop-blur-sm">
-              <QuizNavigation
-                currentQuestion={currentQuestion}
-=======
           {/* Main Quiz Content - Responsive */}
           <div className="lg:col-span-3 space-y-4 md:space-y-6">
             {/* Question Card */}
@@ -427,7 +385,14 @@
                 selectedAnswer={currentAnswer}
                 onAnswerSelect={handleAnswerSelect}
                 questionNumber={currentQuestion}
->>>>>>> ce4d2cfd
+                totalQuestions={questions.length}
+              />
+            )}
+
+            {/* Navigation - Fixed at bottom with ultra-compact padding for iPhone */}
+            <div className="flex-shrink-0 px-3 py-1 sm:px-4 sm:py-2 md:px-6 md:py-3 border-t border-border bg-background/95 backdrop-blur-sm">
+              <QuizNavigation
+                currentQuestion={currentQuestion}
                 totalQuestions={questions.length}
                 hasAnswer={!!currentAnswer}
                 onNext={handleNext}
